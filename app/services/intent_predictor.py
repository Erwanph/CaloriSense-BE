import asyncio
from app.services.deepseek_handler import DeepseekAPI
from app.services.auth_handler import UserDataCache
from app.database.elements.health_record import HealthRecord
from app.database.elements.intent import Intent
from app.database.elements.intake import Intake

possible_intentions = [
    "asking only (e.g. asking about food nutrition, what food to eat, etc)",
    "change weight",
    "change height",
    "update allergies",
    "update activities", 
    "update medical records",
    "update weight goal",
    "update general goal",
<<<<<<< HEAD
    "telling you what food they eat with the intention to log their food. Be aware this occurs rarely and only answer this if you are confident."
    # "ask current weight"
=======
    "telling you what food they eat with the intention to log their food. Be aware this occurs rarely and only answer this if you are confident.",
    "asking health records",
    "asking personal information (e.g. name, date of birth, email, etc)"

>>>>>>> 459a0793
]

intent_system_prompt = f'''
Predict the user's intent. If unsure, answer 0.
Choose from:
{chr(10).join(f"{i}. {intent}" for i, intent in enumerate(possible_intentions))}
Respond with a single digit only.
'''

class IntentPredictor:
    # Cache intent prediction results to avoid redundant API calls
    _intent_prediction_cache = {}
    
    @staticmethod
    async def predict(message: str):
        # Check cache first
        if message in IntentPredictor._intent_prediction_cache:
            return IntentPredictor._intent_prediction_cache[message]
            
        messages = [
            {"role": "system", "content": intent_system_prompt},
            {"role": "user", "content": message}
        ]
        try:
            response = await DeepseekAPI.send(messages, temperature=0)
            intent_idx = int(response.strip())
            # Cache the result
            IntentPredictor._intent_prediction_cache[message] = intent_idx
            return intent_idx
        except ValueError:
            return 0 
        except Exception as e:
            print(f"Error predicting intent: {e}")
            return 0  # Default to asking mode on any error
    
    @staticmethod
    def intent_prompt(intentIdx: int, email: str):
        # Get user data from cache
        user_cache = UserDataCache.get_instance()
        cached_data = user_cache.get_user_data(email)
        
        # Initialize default objects in case data is not found
        record = None
        intent = None
        intake = None
        
        if cached_data:
            record = cached_data.get("health_record")
            intent = cached_data.get("intent")
            intake = cached_data.get("intake")
        else:
            # Fallback to database if cache is empty
            from app.services.database_handler import DatabaseHandler
            record = DatabaseHandler.find_health_record(email)
            intent = DatabaseHandler.find_intent(email)
            intake = DatabaseHandler.find_intake(email)
        
        # Create default objects if still None
        if record is None:
            record = HealthRecord(email=email, weight=70, height=170, food_allergies="None", 
                                 daily_activities="Sedentary",daily_exercises="Active", medical_record="None")
        
        if intent is None:
            intent = Intent(email=email, weight_goal=70, general_goal="Maintain weight", rdi=1800)
            
        if intake is None:
            intake = Intake(date=2025-12-12,foods=[], carbohydrate=0, protein=0, fat=0)

        match intentIdx:
            case 0:
                return ""
            case 1:
                return (
                    f"For the following message, I want to change my weight. "
                    f"My previous weight is {record.weight} kg. "
                    f"Please answer with the new weight only, as a float in kg."
                )
            case 2:
                return (
                    f"For the following message, I want to change my height. "
                    f"My previous height is {record.height} cm. "
                    f"Please answer with the new height only, as a float in cm."
                )
            case 3:
                return (
                    f"For the following message, I want to update my food allergies information. "
                    f"My previous data was: {record.food_allergies}. "
                    f"Please answer with the updated allergies only as a string."
                )
            case 4:
                return (
                    f"For the following message, I want to update my daily activities. "
                    f"My current daily activities are: {record.daily_activities}. "
                    f"Please answer with the updated daily activities only as a string."
                )
            case 5:
                return (
                    f"For the following message, I want to update my medical records. "
                    f"My previous medical records are: {record.medical_record}. "
                    f"Please answer with the updated medical records only as a string."
                )
            case 6:
                return (
                    f"For the following message, I want to change my weight goal. "
                    f"My current weight goal is {intent.weight_goal} kg. "
                    f"Please answer with the new weight goal only as a float in kg."
                )
            case 7:
                return (
                    f"For the following message, I want to change my general goal. "
                    f"My current goal is: {intent.general_goal}. "
                    f"Please answer with the new goal only as a string."
                )
            case 8:
                return (
                    f"You are a food intake assistant. The user wants to update their daily food intake. "
                    f"Today's foods they've already entered are: {intake.foods}. "
                    f"Their current intake is: carbohydrate {intake.carbohydrate}g, protein {intake.protein}g, and fat {intake.fat}g. "
                    f"The user will now provide a message containing **new foods** they have eaten today. "
                    f"Your task is to:\n"
                    f"1. Extract each food item and its quantity (if mentioned).\n"
                    f"2. Estimate its nutrition based on realistic values. Use these examples:\n"
                    f"   - Nasi goreng (1 plate): 45g carbs, 8g protein, 15g fat\n"
                    f"   - White rice (1 cup): 45g carbs, 4g protein, 0.5g fat\n"
                    f"   - Chicken breast (100g): 0g carbs, 31g protein, 3.6g fat\n"
                    f"   - Egg (1 large): 0.6g carbs, 6g protein, 5g fat\n"
                    f"If food is unknown, estimate values realistically.\n"
                    f"Then, calculate total nutrition for all new foods only.\n"
                    f"Output in **this exact JSON format**, no extra text:\n"
                    f'{{"foods":["food1 quantity","food2 quantity"],"protein":X,"fat":Y,"carbohydrate":Z}}\n'
                    f"Make sure X, Y, Z are correct sums of the foods listed."
                )

            case 9:
                return (
                    f"For the following message, the user is asking about their health records. "
                    f"Their current records are:\n"
                    f"- Weight: {record.weight} kg\n"
                    f"- Height: {record.height} cm\n"
                    f"- Food allergies: {record.food_allergies}\n"
                    f"- Daily activities: {record.daily_activities}\n"
                    f"- Daily exercises: {record.daily_exercises}\n"
                    f"- Medical records: {record.medical_record}\n\n"
                    f"Please answer the user's question using the data above. "
                    f"If the question is unclear, ask for clarification. "
                    f"Do not make up data. Only answer using the provided values."
                )
            case 10:
                return (
                    f"For the following message, the user is asking about their personal information. "
                    f"Their email is: {email}. "
                    f"If you have access to the user's name, include it. If not, respond with only the email. "
                    f"Do not make up any information. Only answer with known values."
                )
            case 9:
                return (
                    f"The user's current weight is {record.weight} kg. "
                    f"Just respond with: 'Your current weight is {record.weight} kg.' Do not say anything else."
                )
            case _:
                return "Invalid intent index."<|MERGE_RESOLUTION|>--- conflicted
+++ resolved
@@ -14,23 +14,23 @@
     "update medical records",
     "update weight goal",
     "update general goal",
-<<<<<<< HEAD
-    "telling you what food they eat with the intention to log their food. Be aware this occurs rarely and only answer this if you are confident."
+    "telling you what food they eat with the intention to log their food. Be aware this occurs rarely and only answer this if you are confident.",
     # "ask current weight"
-=======
-    "telling you what food they eat with the intention to log their food. Be aware this occurs rarely and only answer this if you are confident.",
-    "asking health records",
-    "asking personal information (e.g. name, date of birth, email, etc)"
-
->>>>>>> 459a0793
 ]
 
-intent_system_prompt = f'''
-Predict the user's intent. If unsure, answer 0.
-Choose from:
+intent_system_prompt = f"""
+You are an intent classifier.
+
+Your task is to determine the user's intent based on their message. 
+If the user's intent is unclear, ambiguous, too short, or only contains a topic keyword without any clear action, return 0.
+
+Do not guess or assume. Only choose another number if the message **clearly expresses a user intention**.
+
+Choose only from:
 {chr(10).join(f"{i}. {intent}" for i, intent in enumerate(possible_intentions))}
-Respond with a single digit only.
-'''
+
+Return a single digit only (e.g. 0, 1, 2, ...). No explanation.
+"""
 
 class IntentPredictor:
     # Cache intent prediction results to avoid redundant API calls
@@ -89,7 +89,7 @@
             intent = Intent(email=email, weight_goal=70, general_goal="Maintain weight", rdi=1800)
             
         if intake is None:
-            intake = Intake(date=2025-12-12,foods=[], carbohydrate=0, protein=0, fat=0)
+            intake = Intake(email=email, foods=[], carbohydrate=0, protein=0, fat=0)
 
         match intentIdx:
             case 0:
@@ -138,44 +138,21 @@
                 )
             case 8:
                 return (
-                    f"You are a food intake assistant. The user wants to update their daily food intake. "
-                    f"Today's foods they've already entered are: {intake.foods}. "
-                    f"Their current intake is: carbohydrate {intake.carbohydrate}g, protein {intake.protein}g, and fat {intake.fat}g. "
-                    f"The user will now provide a message containing **new foods** they have eaten today. "
-                    f"Your task is to:\n"
-                    f"1. Extract each food item and its quantity (if mentioned).\n"
-                    f"2. Estimate its nutrition based on realistic values. Use these examples:\n"
-                    f"   - Nasi goreng (1 plate): 45g carbs, 8g protein, 15g fat\n"
-                    f"   - White rice (1 cup): 45g carbs, 4g protein, 0.5g fat\n"
-                    f"   - Chicken breast (100g): 0g carbs, 31g protein, 3.6g fat\n"
-                    f"   - Egg (1 large): 0.6g carbs, 6g protein, 5g fat\n"
-                    f"If food is unknown, estimate values realistically.\n"
-                    f"Then, calculate total nutrition for all new foods only.\n"
-                    f"Output in **this exact JSON format**, no extra text:\n"
-                    f'{{"foods":["food1 quantity","food2 quantity"],"protein":X,"fat":Y,"carbohydrate":Z}}\n'
-                    f"Make sure X, Y, Z are correct sums of the foods listed."
-                )
-
-            case 9:
-                return (
-                    f"For the following message, the user is asking about their health records. "
-                    f"Their current records are:\n"
-                    f"- Weight: {record.weight} kg\n"
-                    f"- Height: {record.height} cm\n"
-                    f"- Food allergies: {record.food_allergies}\n"
-                    f"- Daily activities: {record.daily_activities}\n"
-                    f"- Daily exercises: {record.daily_exercises}\n"
-                    f"- Medical records: {record.medical_record}\n\n"
-                    f"Please answer the user's question using the data above. "
-                    f"If the question is unclear, ask for clarification. "
-                    f"Do not make up data. Only answer using the provided values."
-                )
-            case 10:
-                return (
-                    f"For the following message, the user is asking about their personal information. "
-                    f"Their email is: {email}. "
-                    f"If you have access to the user's name, include it. If not, respond with only the email. "
-                    f"Do not make up any information. Only answer with known values."
+                    f"For the following message, I want to update my food and calorie intake. "
+                    f"The foods that I have eaten today are: {intake.foods}. "
+                    f"My current intake are: carbohydrate {intake.carbohydrate}g, protein {intake.protein}g, and fat {intake.fat}g. "
+                    f"Please parse the user's message to identify new food items and their quantities. "
+                    f"If the user mentions a food with a quantity (e.g., 'nasi goreng 1'), keep the quantity with the food name. "
+                    f"Please use these realistic nutrition values for common foods:\n"
+                    f"- Nasi goreng (1 plate): 45g carbohydrate, 8g protein, 15g fat\n"
+                    f"- White rice (1 cup): 45g carbohydrate, 4g protein, 0.5g fat\n"
+                    f"- Chicken breast (100g): 0g carbohydrate, 31g protein, 3.6g fat\n"
+                    f"- Egg (1 large): 0.6g carbohydrate, 6g protein, 5g fat\n"
+                    f"Please answer with the format: "
+                    '{"foods":["food1","food2 quantity"],"protein":X,"fat":Y,"carbohydrate":Z}'
+                    f" where X, Y, and Z are calculated values based on the actual foods identified, not these example values."
+                    f" Do not add any sentence outside of the curly brackets."
+                    f" If you don't know the exact nutrition values for a specific food, use your knowledge to provide realistic estimates."
                 )
             case 9:
                 return (
