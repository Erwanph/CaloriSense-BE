--- conflicted
+++ resolved
@@ -2,7 +2,7 @@
 from fastapi import APIRouter, WebSocket, WebSocketDisconnect
 import json
 from datetime import datetime
-import json
+
 from app.services.intent_predictor import IntentPredictor
 from app.services.deepseek_handler import Deepseek
 from app.services.database_handler import DatabaseHandler
@@ -97,33 +97,17 @@
                 intentPrompt = IntentPredictor.intent_prompt(intentionIdx, email) 
 
                 def with_followup(text: str):
-                    return f"✅ Done! Would you like to do anything else?\n\n{text}"
-
-                # Send the beginning of streaming message
-                await manager.send_message(email, {
-                    "status": "streaming_start",
-                    "intent": intentionIdx
-                })
-                
+                    return f"✅ Selesai! Apakah kamu ingin melakukan hal lain?\n\n{text}"
+
                 response_data = {}
-                final_response = ""
                 
                 # Use user data from cache instead of database queries
                 match intentionIdx:
                     case 0:
-                        # Regular chat - use streaming
-                        stream_generator = Deepseek.send_stream(message, email)
-                        async for token in stream_generator:
-                            # Send each token as it arrives
-                            await manager.send_message(email, {
-                                "status": "streaming_token",
-                                "token": token
-                            })
-                            final_response += token
-                        
-                        DatabaseHandler.save()
-                        response_data = {
-                            "response": final_response, 
+                        response = await Deepseek.send(message, email)
+                        DatabaseHandler.save()
+                        response_data = {
+                            "response": response, 
                             "info_updated": False
                         }
 
@@ -133,19 +117,11 @@
                         new_value = float(response)
                         user_record.weight = new_value
                         DatabaseHandler.save()
-                        final_response = with_followup(f"Your weight has been updated from {old_value} kg to {new_value} kg.")
-                        response_data = {
-                            "response": final_response,
+                        response_data = {
+                            "response": with_followup(f"Berat badanmu telah diperbarui dari {old_value} kg menjadi {new_value} kg."),
                             "info_updated": True,
                             "intent": "weight"
                         }
-                        # Send streaming response for better user experience
-                        for word in final_response.split():
-                            await manager.send_message(email, {
-                                "status": "streaming_token",
-                                "token": word + " "
-                            })
-                            await asyncio.sleep(0.05)  # Small delay between words
 
                     case 2:
                         old_value = user_record.height
@@ -153,19 +129,11 @@
                         new_value = float(response)
                         user_record.height = new_value
                         DatabaseHandler.save()
-                        final_response = with_followup(f"Your height has been updated from {old_value} cm to {new_value} cm.")
-                        response_data = {
-                            "response": final_response,
+                        response_data = {
+                            "response": with_followup(f"Tinggi badanmu telah diperbarui dari {old_value} cm menjadi {new_value} cm."),
                             "info_updated": True,
                             "intent": "height"
                         }
-                        # Send streaming response
-                        for word in final_response.split():
-                            await manager.send_message(email, {
-                                "status": "streaming_token",
-                                "token": word + " "
-                            })
-                            await asyncio.sleep(0.05)
 
                     case 3:
                         old_value = user_record.food_allergies
@@ -173,19 +141,11 @@
                         new_value = response
                         user_record.food_allergies = new_value
                         DatabaseHandler.save()
-                        final_response = with_followup(f"Your food allergies information has been updated from '{old_value}' to '{new_value}'.")
-                        response_data = {
-                            "response": final_response,
+                        response_data = {
+                            "response": with_followup(f"Informasi alergi makananmu telah diperbarui dari '{old_value}' menjadi '{new_value}'."),
                             "info_updated": True,
                             "intent": "food_allergies"
                         }
-                        # Send streaming response
-                        for word in final_response.split():
-                            await manager.send_message(email, {
-                                "status": "streaming_token",
-                                "token": word + " "
-                            })
-                            await asyncio.sleep(0.05)
 
                     case 4:
                         old_value = user_record.daily_activities
@@ -193,19 +153,11 @@
                         new_value = response
                         user_record.daily_activities = new_value
                         DatabaseHandler.save()
-                        final_response = with_followup(f"Your daily activities have been updated from '{old_value}' to '{new_value}'.")
-                        response_data = {
-                            "response": final_response,
+                        response_data = {
+                            "response": with_followup(f"Aktivitas harianmu telah diperbarui dari '{old_value}' menjadi '{new_value}'."),
                             "info_updated": True,
                             "intent": "daily_activities"
                         }
-                        # Send streaming response
-                        for word in final_response.split():
-                            await manager.send_message(email, {
-                                "status": "streaming_token",
-                                "token": word + " "
-                            })
-                            await asyncio.sleep(0.05)
 
                     case 5:
                         old_value = user_record.medical_record
@@ -213,19 +165,11 @@
                         new_value = response
                         user_record.medical_record = new_value
                         DatabaseHandler.save()
-                        final_response = with_followup(f"Your medical record has been updated from '{old_value}' to '{new_value}'.")
-                        response_data = {
-                            "response": final_response,
+                        response_data = {
+                            "response": with_followup(f"Catatan medis kamu telah diperbarui dari '{old_value}' menjadi '{new_value}'."),
                             "info_updated": True,
                             "intent": "medical_record"
                         }
-                        # Send streaming response
-                        for word in final_response.split():
-                            await manager.send_message(email, {
-                                "status": "streaming_token",
-                                "token": word + " "
-                            })
-                            await asyncio.sleep(0.05)
 
                     case 6:
                         old_value = user_intent.weight_goal
@@ -233,19 +177,11 @@
                         new_value = float(response)
                         user_intent.weight_goal = new_value
                         DatabaseHandler.save()
-                        final_response = with_followup(f"Your weight goal has been updated from {old_value} kg to {new_value} kg.")
-                        response_data = {
-                            "response": final_response,
+                        response_data = {
+                            "response": with_followup(f"Target berat badanmu telah diperbarui dari {old_value} kg menjadi {new_value} kg."),
                             "info_updated": True,
                             "intent": "weight_goal"
                         }
-                        # Send streaming response
-                        for word in final_response.split():
-                            await manager.send_message(email, {
-                                "status": "streaming_token",
-                                "token": word + " "
-                            })
-                            await asyncio.sleep(0.05)
 
                     case 7:
                         old_value = user_intent.general_goal
@@ -253,28 +189,13 @@
                         new_value = response
                         user_intent.general_goal = new_value
                         DatabaseHandler.save()
-                        final_response = with_followup(f"Your general goal has been updated from '{old_value}' to '{new_value}'.")
-                        response_data = {
-                            "response": final_response,
+                        response_data = {
+                            "response": with_followup(f"Tujuan umummu telah diperbarui dari '{old_value}' menjadi '{new_value}'."),
                             "info_updated": True,
                             "intent": "general_goal"
                         }
-                        # Send streaming response
-                        for word in final_response.split():
-                            await manager.send_message(email, {
-                                "status": "streaming_token",
-                                "token": word + " "
-                            })
-                            await asyncio.sleep(0.05)
-
                     case 8:
                         response = await Deepseek.send(f"{intentPrompt}\n\n{message}", email, 0)
-
-                        # Strip markdown block if exists
-                        if response.startswith("```"):
-                            response = response.strip("`")  # removes all backticks
-                            response = response.strip("json\n")  # removes 'json' label and newline
-                            response = response.strip()
 
                         try:
                             response_dict = json.loads(response)
@@ -282,10 +203,9 @@
                             try:
                                 response_dict = eval(response)
                             except Exception as e:
-                                response_dict = {"error": "Invalid response format", "raw": response}
-
-                        if not all(k in response_dict for k in ["foods", "carbohydrate", "fat", "protein"]):
-                            raise ValueError(f"Missing expected keys in LLM response: {response_dict}")
+                                response_dict = {"error": "Format respons tidak valid", "raw": response}
+
+                        # Properly handle the food items (avoid duplicates)
                         user_intake.foods = response_dict['foods']
                         user_intake.carbohydrate = response_dict['carbohydrate']
                         user_intake.fat = response_dict['fat']
@@ -295,94 +215,30 @@
                         # Format food items for display
                         food_list = ", ".join(user_intake.foods) if isinstance(user_intake.foods, list) else user_intake.foods
                         
-                        final_response = with_followup(f"Your calorie tracker has been updated! You ate {food_list} with {user_intake.carbohydrate}g carbohydrate, {user_intake.fat}g fat, {user_intake.protein}g protein.")
-                        response_data = {
-                            "response": final_response,
+                        response_data = {
+                            "response": with_followup(f"Pencatatan kalori berhasil diperbarui! Kamu makan {food_list} dengan {user_intake.carbohydrate}g karbohidrat, {user_intake.fat}g lemak, dan {user_intake.protein}g protein."),
                             "info_updated": True,
                             "intent": "food_intake"
                         }
-<<<<<<< HEAD
                     
                     case 9:
                         record = DatabaseHandler.find_health_record(email)
                         return {
-                            "response": f"Your current weight is {record.weight} kg.",
+                            "response": f"Berat badanmu saat ini adalah {user_record.weight} kg.",
                             "info_updated": False,
                             "intent": "get_weight"
                         }                   
-=======
-                        # Send streaming response
-                        for word in final_response.split():
-                            await manager.send_message(email, {
-                                "status": "streaming_token",
-                                "token": word + " "
-                            })
-                            await asyncio.sleep(0.05)
-                    
-                    case 9:
-                        # User is asking for health record information
-                        record_info = (
-                            f"Here is your health record:\n"
-                            f"- Weight: {user_record.weight} kg\n"
-                            f"- Height: {user_record.height} cm\n"
-                            f"- Allergies: {user_record.food_allergies}\n"
-                            f"- Daily Activities: {user_record.daily_activities}\n"
-                            f"- Daily Exercises: {user_record.daily_exercises}\n"
-                            f"- Medical Record: {user_record.medical_record}"
-                        )
-                        final_response = with_followup(record_info)
-                        response_data = {
-                            "response": final_response,
-                            "info_updated": False,
-                            "intent": "health_record_info"
-                        }
-                        # Send streaming response
-                        for word in final_response.split():
-                            await manager.send_message(email, {
-                                "status": "streaming_token",
-                                "token": word + " "
-                            })
-                            await asyncio.sleep(0.05)
-
-                    case 10:
-                        # User is asking for personal information
-                        name = getattr(user_record, "name", None)
-                        personal_info = f"Here is your personal information:\n- Email: {email}"
-                        if name:
-                            personal_info += f"\n- Name: {name}"
-                        final_response = with_followup(personal_info)
-                        response_data = {
-                            "response": final_response,
-                            "info_updated": False,
-                            "intent": "personal_info"
-                        }
-                        # Send streaming response
-                        for word in final_response.split():
-                            await manager.send_message(email, {
-                                "status": "streaming_token",
-                                "token": word + " "
-                            })
-                            await asyncio.sleep(0.05)
->>>>>>> 459a0793
 
                     case _:
                         DatabaseHandler.save()
-                        final_response = "Sorry, your intention couldn't be determined."
-                        response_data = {
-                            "response": final_response,
+                        response_data = {
+                            "response": "Maaf, sistem tidak bisa memahami maksudmu.",
                             "info_updated": False
                         }
-                        # Send streaming response
-                        for word in final_response.split():
-                            await manager.send_message(email, {
-                                "status": "streaming_token",
-                                "token": word + " "
-                            })
-                            await asyncio.sleep(0.05)
-                
-                # Send the end of streaming message
+                
+                # Send the final response back to the client
                 await manager.send_message(email, {
-                    "status": "streaming_end",
+                    "status": "completed",
                     **response_data
                 })
                 
